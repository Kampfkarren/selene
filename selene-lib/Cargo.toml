--- conflicted
+++ resolved
@@ -16,23 +16,13 @@
 id-arena = "2.2"
 if_chain = "1.0.2"
 lazy_static = "1.4"
-<<<<<<< HEAD
-once_cell = "1.12.0"
-paste = "1.0.9"
-profiling = "1.0.6"
-regex = "1.6.0"
-serde = "1.0.144"
-serde_yaml = "0.8.24"
-toml.workspace = true
-=======
 once_cell = "1.17.0"
 paste = "1.0.11"
 profiling.workspace = true
 regex = "1.7.1"
 serde = "1.0.152"
 serde_yaml = "0.9.16"
-toml = "0.5.10"
->>>>>>> 085532a9
+toml.workspace = true
 
 [dev-dependencies]
 serde_json = "1.0"
