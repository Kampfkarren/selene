[package]
name = "selene-lib"
version.workspace = true
license.workspace = true
authors.workspace = true
description = "A library for linting Lua code. You probably want selene instead."
categories = ["command-line-utilities"]
keywords = ["lua", "linter", "lua51"]
repository.workspace = true
edition.workspace = true

[dependencies]
<<<<<<< HEAD
codespan = "0.9.5"
codespan-reporting = "0.9.5"
# full_moon = { git = "https://github.com/Kampfkarren/full-moon", branch = "lua-types" }
# full-moon-lua-types = { git = "https://github.com/Kampfkarren/full-moon", branch = "lua-types" }
full_moon.workspace = true
full-moon-lua-types.workspace = true
=======
codespan = "0.9"
codespan-reporting = "0.9"
full_moon.workspace = true
>>>>>>> a954d613
id-arena = "2.2"
if_chain = "1.0.2"
lazy_static = "1.4"
mlua = { version = "0.8.3", features = ["luau", "send"] }
once_cell = "1.12.0"
paste = "1.0.9"
profiling = "1.0.6"
regex = "1.6.0"
serde = "1.0.144"
serde_yaml = "0.8.24"
toml = "0.5.9"

[dev-dependencies]
serde_json = "1.0"
pretty_assertions = "0.6"
termcolor = "1.0"

[features]
default = ["roblox"]
force_exhaustive_checks = []
<<<<<<< HEAD
roblox = ["rbx_reflection", "full_moon/roblox", "full-moon-lua-types/luau"]
=======
roblox = ["full_moon/roblox"]
>>>>>>> a954d613
<|MERGE_RESOLUTION|>--- conflicted
+++ resolved
@@ -10,18 +10,12 @@
 edition.workspace = true
 
 [dependencies]
-<<<<<<< HEAD
 codespan = "0.9.5"
 codespan-reporting = "0.9.5"
 # full_moon = { git = "https://github.com/Kampfkarren/full-moon", branch = "lua-types" }
 # full-moon-lua-types = { git = "https://github.com/Kampfkarren/full-moon", branch = "lua-types" }
 full_moon.workspace = true
 full-moon-lua-types.workspace = true
-=======
-codespan = "0.9"
-codespan-reporting = "0.9"
-full_moon.workspace = true
->>>>>>> a954d613
 id-arena = "2.2"
 if_chain = "1.0.2"
 lazy_static = "1.4"
@@ -42,8 +36,4 @@
 [features]
 default = ["roblox"]
 force_exhaustive_checks = []
-<<<<<<< HEAD
-roblox = ["rbx_reflection", "full_moon/roblox", "full-moon-lua-types/luau"]
-=======
-roblox = ["full_moon/roblox"]
->>>>>>> a954d613
+roblox = ["full_moon/roblox", "full-moon-lua-types/luau"]