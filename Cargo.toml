--- conflicted
+++ resolved
@@ -1,30 +1,17 @@
-[workspace]
-<<<<<<< HEAD
-members = [
-	"selene",
-    "selene-lib",
-]
-
-[workspace.dependencies]
-full_moon = { git = "https://github.com/Kampfkarren/full-moon", branch = "lua-types" }
-# full_moon = { path = "../full-moon/full-moon" }
-
-full-moon-lua-types = { git = "https://github.com/Kampfkarren/full-moon", branch = "lua-types" }
-# full-moon-lua-types = { path = "../full-moon/full-moon-lua-types" }
-
-=======
-
-members = ["selene", "selene-lib"]
-
-[workspace.package]
-version = "0.22.0"
-authors = ["Kampfkarren <kampfkarren@gmail.com>"]
-edition = "2021"
-homepage = "https://kampfkarren.github.io/selene/"
-license = "MPL-2.0"
-repository = "https://github.com/Kampfkarren/selene"
-
-[workspace.dependencies]
-full_moon = "0.16.2"
-
->>>>>>> a954d613
+[workspace]
+members = ["selene", "selene-lib"]
+
+[workspace.package]
+version = "0.22.0"
+authors = ["Kampfkarren <kampfkarren@gmail.com>"]
+edition = "2021"
+homepage = "https://kampfkarren.github.io/selene/"
+license = "MPL-2.0"
+repository = "https://github.com/Kampfkarren/selene"
+
+[workspace.dependencies]
+full_moon = { git = "https://github.com/Kampfkarren/full-moon", branch = "lua-types" }
+# full_moon = { path = "../full-moon/full-moon" }
+
+full-moon-lua-types = { git = "https://github.com/Kampfkarren/full-moon", branch = "lua-types" }
+# full-moon-lua-types = { path = "../full-moon/full-moon-lua-types" }